--- conflicted
+++ resolved
@@ -1057,11 +1057,7 @@
                     iface = words[-1]
                     if iface != device:
                         interfaces[iface] = {}
-<<<<<<< HEAD
-                        interfaces[iface].update(self.facts[device])
-=======
                         interfaces[iface].update(interfaces[device])
->>>>>>> 60f85af9
                     interfaces[iface]['ipv4'] = {'address': address,
                                                  'netmask': netmask,
                                                  'network': network}
